--- conflicted
+++ resolved
@@ -224,22 +224,12 @@
                                top_fi_embeddings=top_fi, train_dataset=train_dataset,
                                test_dataset=test_dataset, dataset_names=dataset_names,
                                indexes_to_display=indexes_to_display),
-<<<<<<< HEAD
             display_embeddings_with_target(
                 domain_classifier_probas=domain_classifier_probas, train_embeddings=train_embeddings,
                 test_embeddings=test_embeddings,
                 top_fi_embeddings=top_fi, train_dataset=train_dataset,
                 test_dataset=test_dataset,
                 dataset_names=dataset_names, indexes_to_display=indexes_to_display),
-=======
-            display_embeddings_with_clusters_by_nodes(
-                train_embeddings=train_embeddings,
-                test_embeddings=test_embeddings,
-                train_dataset=train_dataset,
-                test_dataset=test_dataset,
-                dataset_names=dataset_names,
-                indexes_to_display=indexes_to_display),
->>>>>>> 2babaf57
             display_embeddings_with_domain_classifier(
                 domain_classifier_probas=domain_classifier_probas, train_embeddings=train_embeddings,
                 test_embeddings=test_embeddings,
