--- conflicted
+++ resolved
@@ -174,12 +174,7 @@
         """
         return save_as_html(
             file=file,
-<<<<<<< HEAD
             serializer=self.html_serializer,
-=======
-            serializer=self.widget_serializer if as_widget else self.html_serializer,
-            connected=connected,
->>>>>>> 5ac8176b
             # next kwargs will be passed to the serializer.serialize method
             output_id=unique_id or get_random_string(n=25),
         )
