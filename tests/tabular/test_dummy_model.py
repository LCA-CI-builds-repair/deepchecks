# ----------------------------------------------------------------------------
# Copyright (C) 2021-2022 Deepchecks (https://www.deepchecks.com)
#
# This file is part of Deepchecks.
# Deepchecks is distributed under the terms of the GNU Affero General
# Public License (version 3 or later).
# You should have received a copy of the GNU Affero General Public License
# along with Deepchecks.  If not, see <http://www.gnu.org/licenses/>.
# ----------------------------------------------------------------------------
#
import pandas as pd
from hamcrest import assert_that, calling, has_items, raises, close_to
from sklearn.linear_model import LogisticRegression
from sklearn.model_selection import train_test_split

from deepchecks.core.check_result import CheckResult
from deepchecks.core.condition import ConditionCategory
from deepchecks.core.errors import DeepchecksValueError, ValidationError
from deepchecks.tabular.base_checks import TrainTestCheck
from deepchecks.tabular.checks import SingleDatasetPerformance
from deepchecks.tabular.checks.model_evaluation.regression_error_distribution import RegressionErrorDistribution
from deepchecks.tabular.checks.model_evaluation.roc_report import RocReport
from deepchecks.tabular.checks.model_evaluation.simple_model_comparison import SimpleModelComparison
from deepchecks.tabular.checks.model_evaluation.unused_features import UnusedFeatures
from deepchecks.tabular.context import Context
from deepchecks.tabular.dataset import Dataset
from deepchecks.tabular.suites.default_suites import full_suite
from deepchecks.tabular.utils.task_type import TaskType
from tests.base.utils import equal_condition_result
from tests.conftest import get_expected_results_length, validate_suite_result
from tests.tabular.checks.model_evaluation.simple_model_comparison_test import assert_regression


def _dummify_model(train, test, model):
    y_pred_train = y_pred_test = y_proba_train = y_proba_test = None
    if hasattr(model, 'predict'):
        if train is not None:
            y_pred_train = model.predict(train.features_columns)
        if test is not None:
            y_pred_test = model.predict(test.features_columns)
    if hasattr(model, 'predict_proba'):
        if train is not None:
            y_proba_train = model.predict_proba(train.features_columns)
        if test is not None:
            y_proba_test = model.predict_proba(test.features_columns)

    return y_pred_train, y_pred_test, y_proba_train, y_proba_test


# copied from roc_report_test
def test_roc_condition_ratio_more_than_passed(iris_split_dataset_and_model):
    ds, _, clf = iris_split_dataset_and_model
    y_pred_train, y_pred_test, y_proba_train, y_proba_test = _dummify_model(ds, None, clf)

    check = RocReport().add_condition_auc_greater_than()
    result = check.conditions_decision(check.run(ds,
                                                 y_pred_train=y_pred_train, y_pred_test=y_pred_test,
                                                 y_proba_train=y_proba_train, y_proba_test=y_proba_test))

    assert_that(result, has_items(
        equal_condition_result(is_pass=True,
                               details='All classes passed, minimum AUC found is 1 for class 2',
                               name='AUC score for all the classes is greater than 0.7')
    ))


def test_can_run_classification_no_proba(iris_split_dataset_and_model):
    ds, _, clf = iris_split_dataset_and_model
    y_pred_train, y_pred_test, y_proba_train, y_proba_test = _dummify_model(ds, None, clf)
    y_proba_train = None
    y_proba_test = None

    check = SingleDatasetPerformance().add_condition_greater_than(0.9)
    result = check.conditions_decision(check.run(ds,
                                                 y_pred_train=y_pred_train, y_pred_test=y_pred_test,
                                                 y_proba_train=y_proba_train, y_proba_test=y_proba_test))

    assert_that(result, has_items(
        equal_condition_result(is_pass=True,
                               details='Passed for all of the metrics.',
                               name='Selected metrics scores are greater than 0.9')
    ))


def test_can_run_classification_no_proba_force_regression(iris_split_dataset_and_model):
    ds, _, clf = iris_split_dataset_and_model
    y_pred_train, y_pred_test, y_proba_train, y_proba_test = _dummify_model(ds, None, clf)
    y_proba_train = None
    y_proba_test = None

    ds = ds.copy(ds.data)
    ds._label_type = TaskType.REGRESSION
    check = SingleDatasetPerformance().add_condition_greater_than(0.9)
    result = check.conditions_decision(check.run(ds,
                                                 y_pred_train=y_pred_train, y_pred_test=y_pred_test,
                                                 y_proba_train=y_proba_train, y_proba_test=y_proba_test))

    assert_that(result, has_items(
        equal_condition_result(is_pass=False,
                               details='Failed for metrics: [\'Neg RMSE\', \'Neg MAE\']',
                               name='Selected metrics scores are greater than 0.9')
    ))


# copied from regression_error_distribution_test
def test_regression_error_absolute_kurtosis_not_greater_than_not_passed(diabetes_split_dataset_and_model):
    # Arrange
    _, test, clf = diabetes_split_dataset_and_model
    test = Dataset(test.data.copy(), label='target', label_type='regression')
    test._data[test.label_name] =300
    y_pred_train, y_pred_test, y_proba_train, y_proba_test = _dummify_model(test, None, clf)

    check = RegressionErrorDistribution().add_condition_kurtosis_greater_than()

    # Act
    result = check.conditions_decision(check.run(test,
                                                 y_pred_train=y_pred_train, y_pred_test=y_pred_test,
                                                 y_proba_train=y_proba_train, y_proba_test=y_proba_test))

    assert_that(result, has_items(
        equal_condition_result(is_pass=False,
                               name='Kurtosis value higher than -0.1',
                               details='Found kurtosis value of -0.92572',
                               category=ConditionCategory.WARN)
    ))


#  copied from simple_model_comparison_test
def test_simple_model_comparison_regression_random_state(diabetes_split_dataset_and_model):
    # Arrange
    train_ds, test_ds, clf = diabetes_split_dataset_and_model
    y_pred_train, y_pred_test, y_proba_train, y_proba_test = _dummify_model(train_ds, test_ds, clf)
    check = SimpleModelComparison(strategy='uniform', random_state=0)
    # Act X
    result = check.run(train_ds, test_ds,
                       y_pred_train=y_pred_train, y_pred_test=y_pred_test,
                       y_proba_train=y_proba_train, y_proba_test=y_proba_test).value
    # Assert
    assert_regression(result)


#  copied from simple_model_comparison_test
def test_simple_model_comparison_regression_random_state_same_index(diabetes_split_dataset_and_model):
    # Arrange
    train_ds, test_ds, clf = diabetes_split_dataset_and_model
    test_ds = test_ds.copy(test_ds.data.reset_index())
    train_ds = train_ds.copy(train_ds.data.reset_index())
    y_pred_train, y_pred_test, y_proba_train, y_proba_test = _dummify_model(train_ds, test_ds, clf)
    check = SimpleModelComparison(strategy='uniform', random_state=0)
    # Act X
    result = check.run(train_ds, test_ds,
                       y_pred_train=y_pred_train, y_pred_test=y_pred_test,
                       y_proba_train=y_proba_train, y_proba_test=y_proba_test).value
    # Assert
    assert_regression(result)


def test_new_data(diabetes_split_dataset_and_model):
    class NewDataCheck(TrainTestCheck):
        def run_logic(self, context: Context) -> CheckResult:
            model = context.model
            row = context.train.features_columns.head(1)
            row['s1'] = [0]
            return_value = model.predict(row)
            return CheckResult(return_value)
    # Arrange
    train, test, clf = diabetes_split_dataset_and_model
    y_pred_train, y_pred_test, y_proba_train, y_proba_test = _dummify_model(train, test, clf)

    # Act
    assert_that(
        calling(NewDataCheck().run)
            .with_args(train_dataset=train, test_dataset=test,
                       y_pred_train=y_pred_train, y_pred_test=y_pred_test,
                       y_proba_train=y_proba_train, y_proba_test=y_proba_test),
        raises(
            DeepchecksValueError,
            r'Data that has not been seen before passed for inference with static predictions. Pass a real model to '
            r'resolve this')
    )

def test_bad_pred_shape(diabetes_split_dataset_and_model):
    # Arrange
    train, test, clf = diabetes_split_dataset_and_model
    y_pred_train, _, _, _ = _dummify_model(train, test, clf)

    # Act
    assert_that(
        calling(RegressionErrorDistribution().run)
            .with_args(dataset=test, y_pred_train=y_pred_train),
        raises(
            ValidationError,
<<<<<<< HEAD
            r'Prediction array expected to be of same length as data 146, but was: 296')
=======
            r'Prediction array expected to be of shape \(146,\) but was: \(296,\)')
>>>>>>> 7759bce4
    )

def test_bad_pred_proba(iris_labeled_dataset, iris_adaboost):
    # Arrange
    y_pred_train, _, y_proba_train, _ = _dummify_model(iris_labeled_dataset, None, iris_adaboost)

    y_proba_train = y_proba_train[:-1]

    # Act
    assert_that(
        calling(RocReport().run)
            .with_args(dataset=iris_labeled_dataset, y_pred_train=y_pred_train, y_proba_train=y_proba_train),
        raises(
            ValidationError,
            r'Prediction probabilities expected to be of length 150 but was: 149')
    )


def test_suite(diabetes_split_dataset_and_model):
    train, test, clf = diabetes_split_dataset_and_model
    y_pred_train, y_pred_test, y_proba_train, y_proba_test = _dummify_model(train, test, clf)

    args = dict(train_dataset=train, test_dataset=test,
                y_pred_train=y_pred_train, y_pred_test=y_pred_test,
                y_proba_train=y_proba_train, y_proba_test=y_proba_test)
    suite = full_suite()
    result = suite.run(**args)
    length = get_expected_results_length(suite, args)
    validate_suite_result(result, length)


def test_predict_using_proba(iris_binary_string_split_dataset_and_model):
    train, test, clf = iris_binary_string_split_dataset_and_model
    y_pred_train, _, y_proba_train, _ = _dummify_model(train, test, clf)

    check = SingleDatasetPerformance(scorers=['f1_per_class'])

    proba_result = check.run(train, y_proba_train=y_proba_train)
    pred_result = check.run(train, y_pred_train=y_pred_train)

    assert_that(proba_result.value.iloc[0, -1], close_to(pred_result.value.iloc[0, -1], 0.001))<|MERGE_RESOLUTION|>--- conflicted
+++ resolved
@@ -190,11 +190,7 @@
             .with_args(dataset=test, y_pred_train=y_pred_train),
         raises(
             ValidationError,
-<<<<<<< HEAD
-            r'Prediction array expected to be of same length as data 146, but was: 296')
-=======
             r'Prediction array expected to be of shape \(146,\) but was: \(296,\)')
->>>>>>> 7759bce4
     )
 
 def test_bad_pred_proba(iris_labeled_dataset, iris_adaboost):
